#!/bin/bash
#SBATCH --job-name=med-s1-train
<<<<<<< HEAD
#SBATCH --output=/share/pi/nigam/mwornow/med-s1-train-%j.out
#SBATCH --error=/share/pi/nigam/mwornow/med-s1-train-%j.err
#SBATCH --partition=nigam-h100
=======
#SBATCH --output=/share/pi/nigam/users/calebwin/med-s1/logs/med-s1-train-%j.out
#SBATCH --error=/share/pi/nigam/users/calebwin/med-s1/logs/med-s1-train-%j.err
#SBATCH --partition=gpu-long
#SBATCH --constraint="GPU_SKU:A100_PCIE"
>>>>>>> ecfa7e1b
#SBATCH --nodes=1
#SBATCH --gres=gpu:4
<<<<<<< HEAD
#SBATCH --cpus-per-task=20
#SBATCH --mem=200G
=======
#SBATCH --cpus-per-task=28
#SBATCH --mem=150G
>>>>>>> ecfa7e1b
#SBATCH --time=06:00:00
#SBATCH --account=nigam

SCALE_DOWN_MEM_USAGE=2 # Default: No scale down
NUM_GPUS=4

# Script for running distributed training on H100 GPUs using DeepSpeed
# Usage: sbatch sft_carina.sh [--debug] <experiment_name>
# The experiment configuration is read from results.json
#
# Training configuration matches HuatuoGPT paper:
# - Total batch size: 128
#   * Per-GPU batch size: 2
#   * Number of GPUs: Configurable (2 or 4)
#   * Gradient accumulation steps: Scaled based on GPU count to maintain total batch size
#   * 2 * NUM_GPUS * gradient_accumulation_steps = 128 total batch size
# - Learning rate: 5e-6
# - Number of epochs: 3
# - Sequence length: 8192

set -e  # Exit on any error

# Parse arguments
debug=false
experiment_name=""

# Print all arguments for debugging
echo "Arguments received: $@"

while [[ $# -gt 0 ]]; do
    case $1 in
        --debug)
            debug=true
            echo "Debug mode enabled"
            shift
            ;;
        *)
            if [ -z "$experiment_name" ]; then
                experiment_name="$1"
                echo "Experiment name set to: $experiment_name"
            else
                echo "Error: Unexpected argument: $1"
                echo "Usage: $0 [--debug] <experiment_name>"
                exit 1
            fi
            shift
            ;;
    esac
done

if [ -z "$experiment_name" ]; then
    echo "Error: No experiment name provided"
    echo "Usage: $0 [--debug] <experiment_name>"
    exit 1
fi

# Source configuration
echo "Sourcing config.sh..."
source "config.sh" || { echo "Failed to source config.sh"; exit 1; }

# Get experiment config from results.json
echo "Reading experiment configuration..."
config=$(jq -r ".experiments[\"$experiment_name\"].config" "$RESULTS_JSON")

if [ "$config" = "null" ]; then
    echo "Error: Experiment '$experiment_name' not found in $RESULTS_JSON"
    exit 1
fi

# Get model info
model_key=$(jq -r ".model_key" <<< "$config")
model=$(jq -r ".models[\"$model_key\"].hf_path" < "${MED_S1_DIR}/config.json")

# Create logs directory
echo "Creating logs directory..."
mkdir -p "${MED_S1_DIR}/logs"

# Get training params with defaults
echo "Extracting training parameters..."

# Required parameters (no defaults)
learning_rate=$(jq -r ".training_params.learning_rate" <<< "$config")
base_batch_size=$(jq -r ".training_params.batch_size" <<< "$config")
batch_size=$(( base_batch_size / $SCALE_DOWN_MEM_USAGE )) # Scale down batch_size
num_epochs=$(jq -r ".training_params.num_epochs" <<< "$config")

<<<<<<< HEAD
# Set strategy
strategy="fsdp"
uid="$(date +%Y%m%d_%H%M%S)"
echo "Starting job..."
=======
# Scale gradient accumulation steps to maintain the same total batch size
# Original config assumes 4 GPUs, so we scale by 4/NUM_GPUS
base_grad_acc=$(jq -r ".training_params.gradient_accumulation_steps" <<< "$config")
grad_acc=$(( base_grad_acc * SCALE_DOWN_MEM_USAGE * 4 / $NUM_GPUS )) # Scale up grad_acc, also considering SCALE_DOWN_MEM_USAGE
echo "Scaling gradient accumulation steps: $base_grad_acc (base) * $SCALE_DOWN_MEM_USAGE * 4 / $NUM_GPUS = $grad_acc"

# Validate required parameters
if [ "$learning_rate" = "null" ] || [ "$batch_size" = "null" ] || [ "$num_epochs" = "null" ] || [ "$base_grad_acc" = "null" ]; then
    echo "Error: Missing required training parameters in results.json"
    echo "Required parameters:"
    echo "  learning_rate: $learning_rate"
    echo "  batch_size: $batch_size"
    echo "  num_epochs: $num_epochs"
    echo "  gradient_accumulation_steps (base): $base_grad_acc"
    echo "  gradient_accumulation_steps (scaled): $grad_acc"
    exit 1
fi

# Verify batch size configuration matches paper
total_batch_size=$((batch_size * NUM_GPUS * grad_acc))
if [ "$total_batch_size" -ne 128 ]; then
    echo "Warning: Total batch size ($total_batch_size) does not match paper (128)"
    echo "Check batch_size ($batch_size), NUM_GPUS ($NUM_GPUS), and gradient_accumulation_steps ($grad_acc)"
fi

# Optional parameters with defaults
weight_decay=$(jq -r ".training_params.weight_decay // \"0.1\"" <<< "$config")
warmup_ratio=$(jq -r ".training_params.warmup_ratio // \"0.05\"" <<< "$config")

# Get optimizer params
adam_beta1=$(jq -r ".training_params.optimizer.adam_beta1 // \"0.9\"" <<< "$config")
adam_beta2=$(jq -r ".training_params.optimizer.adam_beta2 // \"0.95\"" <<< "$config")
adam_epsilon=$(jq -r ".training_params.optimizer.adam_epsilon // \"1e-8\"" <<< "$config")

# Print training configuration
echo -e "\nTraining Configuration:"
echo "Debug mode: $debug"
echo "Model:"
echo "  Key: $model_key"
echo "  Path: $model"
echo "Training Parameters:"
echo "  Learning Rate: $learning_rate"
echo "  Batch Size per GPU: $batch_size"
echo "  Number of GPUs: $NUM_GPUS"
echo "  Gradient Accumulation Steps (base): $base_grad_acc"
echo "  Gradient Accumulation Steps (scaled): $grad_acc"
echo "  Total Batch Size: $total_batch_size"
echo "  Number of Epochs: $num_epochs"
echo "  Weight Decay: $weight_decay"
echo "  Warmup Ratio: $warmup_ratio"
echo "  Sequence Length: 8192"
echo "Optimizer Parameters:"
echo "  Adam Beta1: $adam_beta1"
echo "  Adam Beta2: $adam_beta2"
echo "  Adam Epsilon: $adam_epsilon"
>>>>>>> ecfa7e1b

# Setup environment
echo "Setting up conda environment..."
source /share/pi/nigam/users/calebwin/nfs_conda.sh || { echo "Failed to source nfs_conda.sh"; exit 1; }
echo "Activating med-s1 environment..."
conda activate med-s1 || { echo "Failed to activate med-s1 environment"; exit 1; }

# Get network interface for NCCL
export NCCL_SOCKET_IFNAME=$(ip route show default | awk '/default/ {print $5}')
echo "Using network interface: $NCCL_SOCKET_IFNAME"

# Set NCCL environment variables for optimal multi-GPU performance
echo "Configuring NCCL..."
# Set CUDA_VISIBLE_DEVICES based on NUM_GPUS
if [ "$NUM_GPUS" -eq 2 ]; then
    export CUDA_VISIBLE_DEVICES=0,1
elif [ "$NUM_GPUS" -eq 4 ]; then
    export CUDA_VISIBLE_DEVICES=0,1,2,3
else
    echo "Warning: Unsupported NUM_GPUS value: $NUM_GPUS. Using first $NUM_GPUS GPUs."
    devices=$(seq -s, 0 $((NUM_GPUS-1)))
    export CUDA_VISIBLE_DEVICES=$devices
fi
export NCCL_DEBUG=INFO
export NCCL_IB_DISABLE=0
export NCCL_NET_GDR_LEVEL=2
export NCCL_IB_GID_INDEX=3
export NCCL_SOCKET_FAMILY=AF_INET  # Force IPv4
export NCCL_IB_HCA=mlx5_0:1
export NCCL_BUFFSIZE=2097152
export NCCL_P2P_DISABLE=0
export NCCL_P2P_LEVEL=5
export NCCL_SHM_DISABLE=0
export NCCL_ASYNC_ERROR_HANDLING=1

# Additional NCCL optimizations
export NCCL_IB_TC=106
export NCCL_IB_SL=3
export NCCL_IB_TIMEOUT=22
export NCCL_SOCKET_NTHREADS=4
export NCCL_NSOCKS_PERTHREAD=4

# DeepSpeed specific settings
echo "Configuring DeepSpeed..."
export CUDA_DEVICE_MAX_CONNECTIONS=1
export NCCL_MIN_NCHANNELS=4
export DS_ACCELERATOR=cuda
export DS_ACCELERATOR_BACKEND=nccl

# Print NCCL configuration
echo "NCCL Configuration:"
echo "  Network interface: $NCCL_SOCKET_IFNAME"
echo "  Socket family: $NCCL_SOCKET_FAMILY"
echo "  IB HCA: $NCCL_IB_HCA"
echo "  Debug level: $NCCL_DEBUG"

# Get dataset path from results.json
echo "Getting dataset path..."
dataset_path=$(jq -r ".experiments[\"$experiment_name\"].results.curation.dataset_path" "$RESULTS_JSON")

if [ "$dataset_path" = "null" ]; then
    echo "Error: Dataset path not found in $RESULTS_JSON. Has curation been run?"
    exit 1
fi

# Set up data directory
if [ -d "/local-scratch" ]; then
    echo "Using local scratch directory..."
    LOCAL_DATA_DIR="/local-scratch/${SLURM_JOB_ID}"
    mkdir -p $LOCAL_DATA_DIR || { echo "Failed to create local scratch directory"; exit 1; }
    
    # Copy data to local scratch
    echo "Copying data to local scratch..."
    echo "  Source: ${dataset_path}"
    echo "  Destination: $LOCAL_DATA_DIR"
    cp -r "${dataset_path}" $LOCAL_DATA_DIR/ || { echo "Failed to copy data"; exit 1; }
else
    echo "Local scratch not available, using dataset directory directly..."
    LOCAL_DATA_DIR=$(dirname "$dataset_path")
fi

# Set output directory and clean it
safe_experiment_name=$(echo "$experiment_name" | sed 's/[^a-zA-Z0-9-]//g')
checkpoint_dir="${CACHE_DIR}/ckpts/${safe_experiment_name}"

echo "Setting up checkpoint directory: $checkpoint_dir"
if [ -d "$checkpoint_dir" ]; then
    echo "Cleaning up existing checkpoint directory"
    rm -rf "$checkpoint_dir"
fi
mkdir -p "$checkpoint_dir"

# Debug mode overrides
if [ "$debug" = true ]; then
    echo ">>>>>>>>>>>>>>>>>>>>>>>>>>>>>>"
    echo ">>>>>> USING DEBUG MODE <<<<<<"
    echo ">>>>>>>>>>>>>>>>>>>>>>>>>>>>>>"
    model="meta-llama/Llama-3.2-1B"
<<<<<<< HEAD
    export CUDA_VISIBLE_DEVICES=0
    num_epochs=2
    gpu_count=1
    strategy="none"
fi

# ! FSDP training path
if [ "$strategy" = "fsdp" ]; then
    echo "-----------------------------"
    echo "|      Strategy: FSDP       |"
    echo "-----------------------------"
    # Base FSDP command
    cmd="torchrun \
        --nproc_per_node=$gpu_count \
        \"${MED_S1_DIR}/train/sft.py\" \
        --block_size=4096 \
        --per_device_train_batch_size=1 \
        --per_device_eval_batch_size=1 \
        --gradient_accumulation_steps=$grad_acc \
        --train_file_path=\"${LOCAL_DATA_DIR}/med_s1k_formatted\" \
        --model_name=\"${model}\" \
        --warmup_ratio=0.05 \
        --report_to=\"none\" \
        --eval_strategy=\"no\" \
        --lr_scheduler_type=\"cosine\" \
        --learning_rate=${learning_rate} \
        --weight_decay=${weight_decay} \
        --adam_beta1=0.9 \
        --adam_beta2=0.95 \
        --output_dir=\"${checkpoint_dir}\" \
        --push_to_hub=false \
        --save_only_model=True \
        --save_safetensors=True \
        --ddp_find_unused_parameters=False \
        --ddp_timeout=3600 \
        --fsdp=\"full_shard auto_wrap\" \
        --fsdp_config=\"${MED_S1_DIR}/train/fsdp_config_llama_cpu.json\""

    # Execute command
    echo "Running command: $cmd"
    eval "$cmd"
else
    # Non-FSDP training path
    echo "-----------------------------"
    echo "|      Strategy: DDP       |"
    echo "-----------------------------"
    torchrun \
        --nproc_per_node=$gpu_count \
        "${MED_S1_DIR}/train/sft.py" \
        --block_size=4096 \
        --per_device_train_batch_size=1 \
        --per_device_eval_batch_size=1 \
        --gradient_accumulation_steps=$grad_acc \
        --num_train_epochs=${num_epochs} \
        --train_file_path="${LOCAL_DATA_DIR}/med_s1k_formatted" \
        --model_name="${model}" \
        --warmup_ratio=0.05 \
        --report_to="none" \
        --eval_strategy="no" \
        --logging_steps=1 \
        --save_strategy="epoch" \
        --lr_scheduler_type="cosine" \
        --learning_rate=${learning_rate} \
        --weight_decay=${weight_decay} \
        --adam_beta1=0.9 \
        --adam_beta2=0.95 \
        --output_dir="${checkpoint_dir}" \
        --push_to_hub=false \
        --save_only_model=True \
        --ddp_find_unused_parameters=False \
        --ddp_timeout=3600
=======
    num_epochs=2
    # In debug mode, use only one GPU
    export CUDA_VISIBLE_DEVICES=0
    # Update NUM_GPUS to match debug setting
    NUM_GPUS=1
    echo "Debug mode: Using 1 GPU only"
fi

# Launch training
echo "Starting training..."
gpu_count=$(nvidia-smi -L | wc -l)

# Check wandb API key
if [ -z "$WANDB_API_KEY" ]; then
    echo "Error: WANDB_API_KEY not set in config.sh"
    exit 1
fi

# Select the appropriate accelerate config based on NUM_GPUS
if [ "$NUM_GPUS" -eq 2 ]; then
    accelerate_config="${MED_S1_DIR}/train/accelerate_config_2gpu.yaml"
elif [ "$NUM_GPUS" -eq 4 ]; then
    accelerate_config="${MED_S1_DIR}/train/accelerate_config_4gpu.yaml"
else
    echo "Error: Unsupported NUM_GPUS value: $NUM_GPUS. Only 2 or 4 GPUs are supported."
    exit 1
>>>>>>> ecfa7e1b
fi

# Check accelerate config exists
if [ ! -f "$accelerate_config" ]; then
    echo "Error: Accelerate config not found at $accelerate_config"
    exit 1
fi

echo "Using accelerate config for $NUM_GPUS GPUs: $accelerate_config"

# Get a random port in a safer range (avoid common ports)
MASTER_PORT=$(shuf -i 40000-45000 -n 1)

# Change to med-s1 directory and add to Python path
cd "${MED_S1_DIR}"
export PYTHONPATH="${MED_S1_DIR}:${PYTHONPATH}"

# Build accelerate command
# Note: Only add --debug flag if debug mode is enabled
debug_flag=""
if [ "$debug" = true ]; then
    debug_flag="--debug"
fi

# Launch training command with Accelerate
echo "Launching training with accelerate..."
cmd="accelerate launch \
    --config_file \"${accelerate_config}\" \
    --main_process_port $MASTER_PORT \
    train/sft.py \
    --experiment_name=\"${experiment_name}\" \
    --results_json=\"${RESULTS_JSON}\" \
    --model_name=\"${model}\" \
    --train_file_path=\"${LOCAL_DATA_DIR}/med_s1k_formatted\" \
    --output_dir=\"${checkpoint_dir}\" \
    --block_size=4096 \
    --per_device_train_batch_size=${batch_size} \
    --gradient_accumulation_steps=${grad_acc} \
    --learning_rate=${learning_rate} \
    --weight_decay=${weight_decay} \
    --warmup_ratio=${warmup_ratio} \
    --adam_beta1=${adam_beta1} \
    --adam_beta2=${adam_beta2} \
    --adam_epsilon=${adam_epsilon} \
    --num_train_epochs=${num_epochs} \
    $debug_flag"

# Print launch configuration
echo -e "\nAccelerate Launch Configuration:"
echo "Command: $cmd"

# Execute command
echo "Running command: $cmd"
eval "$cmd"

# Cleanup local scratch
if [ -d "/local-scratch" ]; then
    echo "Cleaning up local scratch..."
    rm -rf $LOCAL_DATA_DIR
fi

# Update results.json with model path and timestamp
model_path="${checkpoint_dir}"
timestamp=$(date -u +"%Y-%m-%dT%H:%M:%SZ")

# Function to update results.json with retries
update_results_json() {
    local max_retries=5
    local retry_delay=1
    local attempt=1
    
    while [ $attempt -le $max_retries ]; do
        echo "Attempting to update results.json (attempt $attempt/$max_retries)..."
        
        # Create a unique temporary file
        local tmp_file="${RESULTS_JSON}.tmp.$$"
        
        # Read the latest version and update it
        if jq --arg path "$model_path" --arg time "$timestamp" \
            ".experiments[\"$experiment_name\"].results.training = {
                \"model_path\": \$path,
                \"timestamp\": \$time,
                \"metrics\": null
            }" \
            "$RESULTS_JSON" > "$tmp_file"; then
            
            # Atomic move of the temp file
            if mv "$tmp_file" "$RESULTS_JSON"; then
                echo "Successfully updated results.json"
                return 0
            fi
        fi
        
        # Clean up temp file if it exists
        [ -f "$tmp_file" ] && rm "$tmp_file"
        
        echo "Failed to update results.json, retrying in ${retry_delay}s..."
        sleep $retry_delay
        attempt=$((attempt + 1))
    done
    
    echo "Failed to update results.json after $max_retries attempts"
    return 1
}

# Try to update results.json
if ! update_results_json; then
    echo "Error: Failed to update results.json"
    exit 1
fi

echo "Training complete!"<|MERGE_RESOLUTION|>--- conflicted
+++ resolved
@@ -1,31 +1,14 @@
 #!/bin/bash
 #SBATCH --job-name=med-s1-train
-<<<<<<< HEAD
 #SBATCH --output=/share/pi/nigam/mwornow/med-s1-train-%j.out
 #SBATCH --error=/share/pi/nigam/mwornow/med-s1-train-%j.err
 #SBATCH --partition=nigam-h100
-=======
-#SBATCH --output=/share/pi/nigam/users/calebwin/med-s1/logs/med-s1-train-%j.out
-#SBATCH --error=/share/pi/nigam/users/calebwin/med-s1/logs/med-s1-train-%j.err
-#SBATCH --partition=gpu-long
-#SBATCH --constraint="GPU_SKU:A100_PCIE"
->>>>>>> ecfa7e1b
 #SBATCH --nodes=1
 #SBATCH --gres=gpu:4
-<<<<<<< HEAD
-#SBATCH --cpus-per-task=20
-#SBATCH --mem=200G
-=======
 #SBATCH --cpus-per-task=28
 #SBATCH --mem=150G
->>>>>>> ecfa7e1b
-#SBATCH --time=06:00:00
 #SBATCH --account=nigam
 
-SCALE_DOWN_MEM_USAGE=2 # Default: No scale down
-NUM_GPUS=4
-
-# Script for running distributed training on H100 GPUs using DeepSpeed
 # Usage: sbatch sft_carina.sh [--debug] <experiment_name>
 # The experiment configuration is read from results.json
 #
@@ -105,12 +88,6 @@
 batch_size=$(( base_batch_size / $SCALE_DOWN_MEM_USAGE )) # Scale down batch_size
 num_epochs=$(jq -r ".training_params.num_epochs" <<< "$config")
 
-<<<<<<< HEAD
-# Set strategy
-strategy="fsdp"
-uid="$(date +%Y%m%d_%H%M%S)"
-echo "Starting job..."
-=======
 # Scale gradient accumulation steps to maintain the same total batch size
 # Original config assumes 4 GPUs, so we scale by 4/NUM_GPUS
 base_grad_acc=$(jq -r ".training_params.gradient_accumulation_steps" <<< "$config")
@@ -166,7 +143,6 @@
 echo "  Adam Beta1: $adam_beta1"
 echo "  Adam Beta2: $adam_beta2"
 echo "  Adam Epsilon: $adam_epsilon"
->>>>>>> ecfa7e1b
 
 # Setup environment
 echo "Setting up conda environment..."
@@ -265,79 +241,6 @@
     echo ">>>>>> USING DEBUG MODE <<<<<<"
     echo ">>>>>>>>>>>>>>>>>>>>>>>>>>>>>>"
     model="meta-llama/Llama-3.2-1B"
-<<<<<<< HEAD
-    export CUDA_VISIBLE_DEVICES=0
-    num_epochs=2
-    gpu_count=1
-    strategy="none"
-fi
-
-# ! FSDP training path
-if [ "$strategy" = "fsdp" ]; then
-    echo "-----------------------------"
-    echo "|      Strategy: FSDP       |"
-    echo "-----------------------------"
-    # Base FSDP command
-    cmd="torchrun \
-        --nproc_per_node=$gpu_count \
-        \"${MED_S1_DIR}/train/sft.py\" \
-        --block_size=4096 \
-        --per_device_train_batch_size=1 \
-        --per_device_eval_batch_size=1 \
-        --gradient_accumulation_steps=$grad_acc \
-        --train_file_path=\"${LOCAL_DATA_DIR}/med_s1k_formatted\" \
-        --model_name=\"${model}\" \
-        --warmup_ratio=0.05 \
-        --report_to=\"none\" \
-        --eval_strategy=\"no\" \
-        --lr_scheduler_type=\"cosine\" \
-        --learning_rate=${learning_rate} \
-        --weight_decay=${weight_decay} \
-        --adam_beta1=0.9 \
-        --adam_beta2=0.95 \
-        --output_dir=\"${checkpoint_dir}\" \
-        --push_to_hub=false \
-        --save_only_model=True \
-        --save_safetensors=True \
-        --ddp_find_unused_parameters=False \
-        --ddp_timeout=3600 \
-        --fsdp=\"full_shard auto_wrap\" \
-        --fsdp_config=\"${MED_S1_DIR}/train/fsdp_config_llama_cpu.json\""
-
-    # Execute command
-    echo "Running command: $cmd"
-    eval "$cmd"
-else
-    # Non-FSDP training path
-    echo "-----------------------------"
-    echo "|      Strategy: DDP       |"
-    echo "-----------------------------"
-    torchrun \
-        --nproc_per_node=$gpu_count \
-        "${MED_S1_DIR}/train/sft.py" \
-        --block_size=4096 \
-        --per_device_train_batch_size=1 \
-        --per_device_eval_batch_size=1 \
-        --gradient_accumulation_steps=$grad_acc \
-        --num_train_epochs=${num_epochs} \
-        --train_file_path="${LOCAL_DATA_DIR}/med_s1k_formatted" \
-        --model_name="${model}" \
-        --warmup_ratio=0.05 \
-        --report_to="none" \
-        --eval_strategy="no" \
-        --logging_steps=1 \
-        --save_strategy="epoch" \
-        --lr_scheduler_type="cosine" \
-        --learning_rate=${learning_rate} \
-        --weight_decay=${weight_decay} \
-        --adam_beta1=0.9 \
-        --adam_beta2=0.95 \
-        --output_dir="${checkpoint_dir}" \
-        --push_to_hub=false \
-        --save_only_model=True \
-        --ddp_find_unused_parameters=False \
-        --ddp_timeout=3600
-=======
     num_epochs=2
     # In debug mode, use only one GPU
     export CUDA_VISIBLE_DEVICES=0
@@ -364,7 +267,6 @@
 else
     echo "Error: Unsupported NUM_GPUS value: $NUM_GPUS. Only 2 or 4 GPUs are supported."
     exit 1
->>>>>>> ecfa7e1b
 fi
 
 # Check accelerate config exists
