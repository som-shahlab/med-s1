"""Main training script for medical dialogue model fine-tuning.

This script handles:
1. Argument parsing for training configuration
2. Setting up the training environment
3. Running the training process

The training uses DeepSpeed ZeRO-2 optimization and is configurable to work with
different numbers of H100 GPUs (typically 2 or 4). The gradient accumulation steps
are automatically scaled based on the number of GPUs to maintain the same total batch size.
Checkpoints are saved after each epoch, with the final model saved directly in
the output directory (not in a 'final' subdirectory).

Example:
    $ python -m train.sft \
        --experiment_name="experiment-name" \
        --results_json="/path/to/results.json" \
        --model_name="model-name" \
        --train_file_path="/path/to/data" \
        --output_dir="/path/to/output"
"""

import os
<<<<<<< HEAD
import signal
from dataclasses import dataclass, field, asdict
from typing import Optional, Dict
import warnings
import logging
from datasets import load_dataset, concatenate_datasets, DatasetDict
import transformers
import trl
import json
import torch
import torch.distributed as dist

# logging.basicConfig(level=logging.INFO, format='%(asctime)s - %(levelname)s - %(message)s')
warnings.filterwarnings("ignore", category=FutureWarning)
transformers.logging.set_verbosity_warning()

def load_config() -> Dict:
    """Load configuration from config.json"""
    with open("config.json", "r") as f:
        return json.load(f)

class CustomTrainer(trl.SFTTrainer):
    def log(self, logs):
        """
        Intercept SFTTrainer log method and log to wandb only on rank 0
        """
        super().log(logs)  # Call the original log method
        
        # Only log to wandb on rank 0
        local_rank = dist.get_rank()
        if local_rank == 0:
            wandb.log(logs)

@dataclass
class TrainingConfig:
    model_name: str = field(default=None)
    block_size: int = field(default=4096)
    wandb_project: Optional[str] = "med-s1"
    wandb_entity: Optional[str] = "ehr-fm"
    train_file_path: Optional[str] = field(default=None)
    dagger: bool = field(default=False)

    def __post_init__(self):
        # Load config if not provided
        if self.model_name is None:
            config = load_config()
            model_key = config["model_choices"]["base"]
            self.model_name = config["models"][model_key]["hf_path"]
            self.block_size = 4096

        # Use provided train_file_path if available
        if self.train_file_path is None:
            raise ValueError("train_file_path must be provided")
        
        os.environ['WANDB_PROJECT'] = self.wandb_project
        os.environ['WANDB_ENTITY'] = self.wandb_entity

def signal_handler(signum, frame):
    """Handle shutdown signals gracefully"""
    logging.warning(f"Received signal {signum}. Performing cleanup...")
    wandb.finish()
    exit(0)

def train():
    # Set up signal handlers
    signal.signal(signal.SIGINT, signal_handler)
    signal.signal(signal.SIGTERM, signal_handler)

    # parsing input
    parser = transformers.HfArgumentParser((TrainingConfig, trl.SFTConfig))
    config, args = parser.parse_args_into_dataclasses()
    
    # Only log config on rank 0
    world_size = dist.get_world_size()  # Total number of processes across all nodes
    local_rank = dist.get_rank()  # Global rank of the process

    if local_rank == 0:
        log_config = {**asdict(config), **asdict(args)}
        logging.info(f"Training config: {log_config}")

    # Clear GPU memory
    if torch.cuda.is_available():
        torch.cuda.empty_cache()
        torch.cuda.reset_peak_memory_stats()
    
    # Initialize CUDA and distributed setup
    local_rank = int(os.environ.get('LOCAL_RANK', 0))
    world_size = int(os.environ.get('WORLD_SIZE', 1))
    
    # Initialize CUDA device
    if not torch.cuda.is_available():
        raise RuntimeError("CUDA is not available")
    
    # Set device and ensure it's initialized
    torch.cuda.set_device(local_rank)
    device = torch.device('cuda', local_rank)
    torch.cuda.init()
    
    # Wait for all devices to be ready
    torch.cuda.synchronize()
    
    # loading model
    kwargs = {
        "device_map": {"": local_rank},
        "torch_dtype": torch.bfloat16,
        "use_cache": False,
        "low_cpu_mem_usage": True
    }
    model = transformers.AutoModelForCausalLM.from_pretrained(
        config.model_name,
        **kwargs
    )

    # Load dataset from either HuggingFace hub or local disk
    if ':' in config.train_file_path:  # HuggingFace hub dataset (e.g. 'dataset:split')
        dataset = load_dataset(config.train_file_path)
    else:  # Local disk
        from datasets import load_from_disk, Dataset, DatasetDict
        logging.info(f"Loading dataset from: {config.train_file_path}")
        dataset = load_from_disk(config.train_file_path)
        
        # Log basic dataset info
        logging.warning(f"Train split size: {len(dataset['train'])}")
        logging.warning(f"Test split size: {len(dataset['test'])}")
        
        # Check dataset format
        logging.warning(f"Train features: {dataset['train'].features}")
        logging.warning(f"First example: {dataset['train'][0]}")
        
        # Ensure dataset has the right structure
        if not isinstance(dataset, DatasetDict):
            raise ValueError(f"Dataset should be a DatasetDict but got {type(dataset)}")
        if not isinstance(dataset['train'], Dataset):
            raise ValueError(f"Train split should be a Dataset but got {type(dataset['train'])}")
        if 'text' not in dataset['train'].features:
            raise ValueError(f"Dataset missing 'text' field. Features: {dataset['train'].features}")

    # setting up trainer
    tokenizer = transformers.AutoTokenizer.from_pretrained(config.model_name, use_fast=True)
    print("Tokenizer length:", len(tokenizer))
    if "Llama" in config.model_name:
        instruction_template = "<|start_header_id|>user<|end_header_id|>"
        response_template = "<|start_header_id|>assistant<|end_header_id|>\n\n"
        # Use a token that is never used
        tokenizer.pad_token = "<|reserved_special_token_5|>"
    elif "Qwen" in config.model_name:
        instruction_template = "<|im_start|>user"
        response_template = "<|im_start|>assistant\n"
        # Use a token that is never used
        tokenizer.pad_token = "<|fim_pad|>"
    else:
        raise ValueError(f"Model name {config.model_name} not supported")

    collator = trl.DataCollatorForCompletionOnlyLM(
        instruction_template=instruction_template,
        response_template=response_template,
        tokenizer=tokenizer,
        mlm=False
    )

    args.dataset_text_field = 'text'
    args.max_grad_norm = 1.0  # Add gradient clipping
    
    # Set distributed training configuration
    args.ddp_backend = 'nccl'
    args.distributed_state = None
    
    # Logging
    args.report_to = [ "wandb" ]
    args.logging_dir = "./logs"
    args.logging_strategy = "steps"
    args.logging_steps = 1  # Log every 1 steps
    
    # wandb logging only on rank 0
    if local_rank == 0:
        wandb.init(entity="ehr-fm", project="med-s1")
        wandb.config.update(log_config)

    # Create trainer with debug collator
    trainer = CustomTrainer(
        model,
        train_dataset=dataset['train'],
        eval_dataset=dataset['test'] if 'test' in dataset else dataset['train'],
        args=args,
        data_collator=collator,
        max_seq_length=config.block_size,
    )

    logging.info(f"[Rank {local_rank}] After loading model: "
             f"Allocated={torch.cuda.memory_allocated()/1e9:.2f}GB, "
             f"Reserved={torch.cuda.memory_reserved()/1e9:.2f}GB")
    if local_rank == 0:
        for name, param in model.named_parameters():
            logging.debug(f"{name} dtype = {param.dtype}")
            break

    logging.critical(f'Outputting to: `{args.output_dir}`')
    
    # Synchronize all processes before training
    trainer.accelerator.wait_for_everyone()
    
    try:
        trainer.train()
    except Exception as e:
        logging.error(f"Error during training: {e}")

    # # Ensure all processes are ready to save
    trainer.accelerator.wait_for_everyone()
    
    # Save final model (all ranks need to save their shards)
    logging.info(f"[Rank {local_rank}] Saving model...")
    if os.path.exists(args.output_dir):
        logging.info(f"[Rank {local_rank}] Existing files: {os.listdir(args.output_dir)}")
        
        # Clean up any existing shard files to avoid FSDP save conflicts
        if trainer.args.save_strategy == "no":
            for f in os.listdir(args.output_dir):
                if f.startswith("model-") and f.endswith(".safetensors"):
                    try:
                        os.remove(os.path.join(args.output_dir, f))
                        logging.info(f"[Rank {local_rank}] Removed existing shard file: {f}")
                    except OSError as e:
                        logging.warning(f"[Rank {local_rank}] Failed to remove {f}: {e}")
    
    # Ensure all ranks are synced before saving
    trainer.accelerator.wait_for_everyone()
    
    trainer.save_model()
    
    # Log files after save
    if os.path.exists(args.output_dir):
        logging.info(f"[Rank {local_rank}] Files after save: {os.listdir(args.output_dir)}")

    # Final sync point
    trainer.accelerator.wait_for_everyone()

    # Ensure wandb logging is properly finished (only on rank 0)
    if local_rank == 0:
        wandb.finish()
=======
import argparse
import logging
from transformers import set_seed

from train.config import TrainingConfig
from train.trainer import SFTTrainer

logger = logging.getLogger(__name__)
logging.basicConfig(
    level='INFO',
    format='%(asctime)s - %(levelname)s - %(message)s'
)

def main():
    """Main training entry point."""
    parser = argparse.ArgumentParser(description='Training arguments')
    
    # Required arguments
    parser.add_argument('--experiment_name', type=str, required=True,
                      help='Name of the experiment from results.json')
    parser.add_argument('--results_json', type=str, required=True,
                      help='Path to results.json containing experiment configuration')
    parser.add_argument('--model_name', type=str, required=True,
                      help='Name or path of the model to fine-tune')
    parser.add_argument('--train_file_path', type=str, required=True,
                      help='Path to the training data directory')
    parser.add_argument('--output_dir', type=str, required=True,
                      help='Directory to save model checkpoints')
    
    # Optional arguments with defaults
    parser.add_argument('--block_size', type=int, default=8192,
                      help='Maximum sequence length')
    parser.add_argument('--per_device_train_batch_size', type=int, default=4,
                      help='Batch size per GPU')
    parser.add_argument('--gradient_accumulation_steps', type=int, default=4,
                      help='Number of steps to accumulate gradients')
    parser.add_argument('--learning_rate', type=float, default=5e-6,
                      help='Initial learning rate')
    parser.add_argument('--weight_decay', type=float, default=0.1,
                      help='Weight decay coefficient')
    parser.add_argument('--warmup_ratio', type=float, default=0.05,
                      help='Ratio of warmup steps to total steps')
    parser.add_argument('--adam_beta1', type=float, default=0.9,
                      help='Adam beta1 parameter')
    parser.add_argument('--adam_beta2', type=float, default=0.95,
                      help='Adam beta2 parameter')
    parser.add_argument('--adam_epsilon', type=float, default=1e-8,
                      help='Adam epsilon parameter')
    parser.add_argument('--num_train_epochs', type=int, default=3,
                      help='Number of training epochs')
    parser.add_argument('--seed', type=int, default=42,
                      help='Random seed')
    parser.add_argument('--debug', action='store_true',
                      help='Enable debug mode with reduced dataset')
    parser.add_argument('--max_ckpts', type=int, default=2,
                      help='Maximum number of checkpoints to keep')
    
    args = parser.parse_args()
    
    # Set random seed
    set_seed(args.seed)
    
    # Log configuration
    logger.info("Starting training with configuration:")
    for arg in vars(args):
        logger.info(f"  {arg}: {getattr(args, arg)}")
    
    # Create config
    config = TrainingConfig(**vars(args))
    
    # Initialize and run trainer
    trainer = SFTTrainer(config)
    trainer.setup()
    trainer.train()
>>>>>>> ecfa7e1b

if __name__ == "__main__":
    main()<|MERGE_RESOLUTION|>--- conflicted
+++ resolved
@@ -21,247 +21,6 @@
 """
 
 import os
-<<<<<<< HEAD
-import signal
-from dataclasses import dataclass, field, asdict
-from typing import Optional, Dict
-import warnings
-import logging
-from datasets import load_dataset, concatenate_datasets, DatasetDict
-import transformers
-import trl
-import json
-import torch
-import torch.distributed as dist
-
-# logging.basicConfig(level=logging.INFO, format='%(asctime)s - %(levelname)s - %(message)s')
-warnings.filterwarnings("ignore", category=FutureWarning)
-transformers.logging.set_verbosity_warning()
-
-def load_config() -> Dict:
-    """Load configuration from config.json"""
-    with open("config.json", "r") as f:
-        return json.load(f)
-
-class CustomTrainer(trl.SFTTrainer):
-    def log(self, logs):
-        """
-        Intercept SFTTrainer log method and log to wandb only on rank 0
-        """
-        super().log(logs)  # Call the original log method
-        
-        # Only log to wandb on rank 0
-        local_rank = dist.get_rank()
-        if local_rank == 0:
-            wandb.log(logs)
-
-@dataclass
-class TrainingConfig:
-    model_name: str = field(default=None)
-    block_size: int = field(default=4096)
-    wandb_project: Optional[str] = "med-s1"
-    wandb_entity: Optional[str] = "ehr-fm"
-    train_file_path: Optional[str] = field(default=None)
-    dagger: bool = field(default=False)
-
-    def __post_init__(self):
-        # Load config if not provided
-        if self.model_name is None:
-            config = load_config()
-            model_key = config["model_choices"]["base"]
-            self.model_name = config["models"][model_key]["hf_path"]
-            self.block_size = 4096
-
-        # Use provided train_file_path if available
-        if self.train_file_path is None:
-            raise ValueError("train_file_path must be provided")
-        
-        os.environ['WANDB_PROJECT'] = self.wandb_project
-        os.environ['WANDB_ENTITY'] = self.wandb_entity
-
-def signal_handler(signum, frame):
-    """Handle shutdown signals gracefully"""
-    logging.warning(f"Received signal {signum}. Performing cleanup...")
-    wandb.finish()
-    exit(0)
-
-def train():
-    # Set up signal handlers
-    signal.signal(signal.SIGINT, signal_handler)
-    signal.signal(signal.SIGTERM, signal_handler)
-
-    # parsing input
-    parser = transformers.HfArgumentParser((TrainingConfig, trl.SFTConfig))
-    config, args = parser.parse_args_into_dataclasses()
-    
-    # Only log config on rank 0
-    world_size = dist.get_world_size()  # Total number of processes across all nodes
-    local_rank = dist.get_rank()  # Global rank of the process
-
-    if local_rank == 0:
-        log_config = {**asdict(config), **asdict(args)}
-        logging.info(f"Training config: {log_config}")
-
-    # Clear GPU memory
-    if torch.cuda.is_available():
-        torch.cuda.empty_cache()
-        torch.cuda.reset_peak_memory_stats()
-    
-    # Initialize CUDA and distributed setup
-    local_rank = int(os.environ.get('LOCAL_RANK', 0))
-    world_size = int(os.environ.get('WORLD_SIZE', 1))
-    
-    # Initialize CUDA device
-    if not torch.cuda.is_available():
-        raise RuntimeError("CUDA is not available")
-    
-    # Set device and ensure it's initialized
-    torch.cuda.set_device(local_rank)
-    device = torch.device('cuda', local_rank)
-    torch.cuda.init()
-    
-    # Wait for all devices to be ready
-    torch.cuda.synchronize()
-    
-    # loading model
-    kwargs = {
-        "device_map": {"": local_rank},
-        "torch_dtype": torch.bfloat16,
-        "use_cache": False,
-        "low_cpu_mem_usage": True
-    }
-    model = transformers.AutoModelForCausalLM.from_pretrained(
-        config.model_name,
-        **kwargs
-    )
-
-    # Load dataset from either HuggingFace hub or local disk
-    if ':' in config.train_file_path:  # HuggingFace hub dataset (e.g. 'dataset:split')
-        dataset = load_dataset(config.train_file_path)
-    else:  # Local disk
-        from datasets import load_from_disk, Dataset, DatasetDict
-        logging.info(f"Loading dataset from: {config.train_file_path}")
-        dataset = load_from_disk(config.train_file_path)
-        
-        # Log basic dataset info
-        logging.warning(f"Train split size: {len(dataset['train'])}")
-        logging.warning(f"Test split size: {len(dataset['test'])}")
-        
-        # Check dataset format
-        logging.warning(f"Train features: {dataset['train'].features}")
-        logging.warning(f"First example: {dataset['train'][0]}")
-        
-        # Ensure dataset has the right structure
-        if not isinstance(dataset, DatasetDict):
-            raise ValueError(f"Dataset should be a DatasetDict but got {type(dataset)}")
-        if not isinstance(dataset['train'], Dataset):
-            raise ValueError(f"Train split should be a Dataset but got {type(dataset['train'])}")
-        if 'text' not in dataset['train'].features:
-            raise ValueError(f"Dataset missing 'text' field. Features: {dataset['train'].features}")
-
-    # setting up trainer
-    tokenizer = transformers.AutoTokenizer.from_pretrained(config.model_name, use_fast=True)
-    print("Tokenizer length:", len(tokenizer))
-    if "Llama" in config.model_name:
-        instruction_template = "<|start_header_id|>user<|end_header_id|>"
-        response_template = "<|start_header_id|>assistant<|end_header_id|>\n\n"
-        # Use a token that is never used
-        tokenizer.pad_token = "<|reserved_special_token_5|>"
-    elif "Qwen" in config.model_name:
-        instruction_template = "<|im_start|>user"
-        response_template = "<|im_start|>assistant\n"
-        # Use a token that is never used
-        tokenizer.pad_token = "<|fim_pad|>"
-    else:
-        raise ValueError(f"Model name {config.model_name} not supported")
-
-    collator = trl.DataCollatorForCompletionOnlyLM(
-        instruction_template=instruction_template,
-        response_template=response_template,
-        tokenizer=tokenizer,
-        mlm=False
-    )
-
-    args.dataset_text_field = 'text'
-    args.max_grad_norm = 1.0  # Add gradient clipping
-    
-    # Set distributed training configuration
-    args.ddp_backend = 'nccl'
-    args.distributed_state = None
-    
-    # Logging
-    args.report_to = [ "wandb" ]
-    args.logging_dir = "./logs"
-    args.logging_strategy = "steps"
-    args.logging_steps = 1  # Log every 1 steps
-    
-    # wandb logging only on rank 0
-    if local_rank == 0:
-        wandb.init(entity="ehr-fm", project="med-s1")
-        wandb.config.update(log_config)
-
-    # Create trainer with debug collator
-    trainer = CustomTrainer(
-        model,
-        train_dataset=dataset['train'],
-        eval_dataset=dataset['test'] if 'test' in dataset else dataset['train'],
-        args=args,
-        data_collator=collator,
-        max_seq_length=config.block_size,
-    )
-
-    logging.info(f"[Rank {local_rank}] After loading model: "
-             f"Allocated={torch.cuda.memory_allocated()/1e9:.2f}GB, "
-             f"Reserved={torch.cuda.memory_reserved()/1e9:.2f}GB")
-    if local_rank == 0:
-        for name, param in model.named_parameters():
-            logging.debug(f"{name} dtype = {param.dtype}")
-            break
-
-    logging.critical(f'Outputting to: `{args.output_dir}`')
-    
-    # Synchronize all processes before training
-    trainer.accelerator.wait_for_everyone()
-    
-    try:
-        trainer.train()
-    except Exception as e:
-        logging.error(f"Error during training: {e}")
-
-    # # Ensure all processes are ready to save
-    trainer.accelerator.wait_for_everyone()
-    
-    # Save final model (all ranks need to save their shards)
-    logging.info(f"[Rank {local_rank}] Saving model...")
-    if os.path.exists(args.output_dir):
-        logging.info(f"[Rank {local_rank}] Existing files: {os.listdir(args.output_dir)}")
-        
-        # Clean up any existing shard files to avoid FSDP save conflicts
-        if trainer.args.save_strategy == "no":
-            for f in os.listdir(args.output_dir):
-                if f.startswith("model-") and f.endswith(".safetensors"):
-                    try:
-                        os.remove(os.path.join(args.output_dir, f))
-                        logging.info(f"[Rank {local_rank}] Removed existing shard file: {f}")
-                    except OSError as e:
-                        logging.warning(f"[Rank {local_rank}] Failed to remove {f}: {e}")
-    
-    # Ensure all ranks are synced before saving
-    trainer.accelerator.wait_for_everyone()
-    
-    trainer.save_model()
-    
-    # Log files after save
-    if os.path.exists(args.output_dir):
-        logging.info(f"[Rank {local_rank}] Files after save: {os.listdir(args.output_dir)}")
-
-    # Final sync point
-    trainer.accelerator.wait_for_everyone()
-
-    # Ensure wandb logging is properly finished (only on rank 0)
-    if local_rank == 0:
-        wandb.finish()
-=======
 import argparse
 import logging
 from transformers import set_seed
@@ -336,7 +95,6 @@
     trainer = SFTTrainer(config)
     trainer.setup()
     trainer.train()
->>>>>>> ecfa7e1b
 
 if __name__ == "__main__":
     main()